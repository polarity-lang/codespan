--- conflicted
+++ resolved
@@ -126,14 +126,9 @@
 
     let mut renderer = Renderer::new(writer, config);
     match config.display_style {
-<<<<<<< HEAD
-        DisplayStyle::Rich => RichDiagnostic::new(diagnostic).render(files, &mut renderer),
+        DisplayStyle::Rich => RichDiagnostic::new(diagnostic, config).render(files, &mut renderer),
         DisplayStyle::Medium => ShortDiagnostic::new(diagnostic, true).render(files, &mut renderer),
         DisplayStyle::Short => ShortDiagnostic::new(diagnostic, false).render(files, &mut renderer),
-=======
-        DisplayStyle::Rich => RichDiagnostic::new(diagnostic, config).render(files, &mut renderer),
-        DisplayStyle::Short => ShortDiagnostic::new(diagnostic).render(files, &mut renderer),
->>>>>>> 131b3bd1
     }
 }
 
